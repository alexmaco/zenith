--- conflicted
+++ resolved
@@ -32,7 +32,7 @@
 use tui::style::{Color, Modifier, Style};
 use tui::text::{Span, Spans};
 use tui::widgets::{
-    BarChart, Block, Borders, List, ListItem, Paragraph, Row, Sparkline, Table, Wrap,
+    BarChart, Block, Borders, List, ListItem, Paragraph, Row, Sparkline, Table, Wrap
 };
 use tui::Frame;
 
@@ -1342,15 +1342,15 @@
     ].as_ref()
     ).split(area);
     let header_style = Style::default().fg(Color::Green);
-    let t = vec![Text::styled(
+    let t = vec![Span::styled(
         format!("Options"),
         header_style,
     )];
-    Paragraph::new(t.iter())
-        .wrap(true)
+    Paragraph::new(Spans::from(t))
+        .wrap(Wrap { trim: false})
         .alignment(Alignment::Center)
         .render(f, layout[0]);
-    let items = constraints.iter().skip(1).enumerate().map(|(i, section_constraint)| {
+    let items: Vec<_> = constraints.iter().skip(1).enumerate().map(|(i, section_constraint)| {
         let s = FromPrimitive::from_u32(i as u32).expect("Expected a valid section index.");
         let name = match s{
             Section::CPU => "CPU",
@@ -1359,8 +1359,8 @@
             Section::Network => "Network",
             Section::Process => "Process",
         };
-        Text::raw(name)
-    });
+        Span::styled(name, Style::default().fg(Color::Blue))
+    }).map(ListItem::new).collect();
     List::new(items)
         .block(
             Block::default()
@@ -2007,31 +2007,29 @@
         }
     }
 
-<<<<<<< HEAD
-    fn advance_to_next_section(&mut self) {
-        if self.cpu_height > 0
-            || self.net_height > 0
-            || self.disk_height > 0
-            || self.graphics_height > 0
-            || self.process_height > 0
-        {
-            let mut i = self.selected_section as u32 + 1;
-            if i > 4 {
-                i = 0;
-            }
-            self.selected_section = FromPrimitive::from_u32(i).unwrap_or(Section::CPU);
-            if self.current_section_height() == 0 {
-                self.advance_to_next_section();
-            }
-        }
-    }
+
+    // fn advance_to_next_section(&mut self) {
+    //     if self.cpu_height > 0
+    //         || self.net_height > 0
+    //         || self.disk_height > 0
+    //         || self.graphics_height > 0
+    //         || self.process_height > 0
+    //     {
+    //         let mut i = self.selected_section as u32 + 1;
+    //         if i > 4 {
+    //             i = 0;
+    //         }
+    //         self.selected_section = FromPrimitive::from_u32(i).unwrap_or(Section::CPU);
+    //         if self.current_section_height() == 0 {
+    //             self.advance_to_next_section();
+    //         }
+    //     }
+    // }
 
     fn toggle_section_mgr(&mut self){
         self.show_section_mgr = !self.show_section_mgr;
     }
 
-=======
->>>>>>> 5e279de2
     async fn process_toplevel_input(&mut self, input: KeyEvent) -> Action {
         match input.code {
             Key::Char('q') => {
